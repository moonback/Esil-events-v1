--- conflicted
+++ resolved
@@ -11,11 +11,9 @@
   },
   "dependencies": {
     "@supabase/supabase-js": "^2.39.7",
-<<<<<<< HEAD
     "@types/uuid": "^10.0.0",
-=======
+
     "framer-motion": "^12.6.3",
->>>>>>> 17531ed1
     "lucide-react": "^0.344.0",
     "react": "^18.3.1",
     "react-dom": "^18.3.1",
