--- conflicted
+++ resolved
@@ -13,11 +13,8 @@
 import AdminPages from './pages/admin/Pages';
 import AdminCustomers from './pages/admin/Customers';
 import AdminCategories from './pages/admin/Categories';
-<<<<<<< HEAD
 import AdminAnnouncements from './pages/admin/Announcements';
-=======
 import AdminArtistCategories from './pages/admin/ArtistCategories';
->>>>>>> 17531ed1
 import NotFoundPage from './pages/NotFoundPage';
 import ProfilePage from './pages/ProfilePage';
 import OrdersPage from './pages/OrdersPage';
@@ -74,13 +71,10 @@
           <Route path="/admin/categories" element={<AdminRoute><AdminCategories /></AdminRoute>} />
           <Route path="/admin/pages" element={<AdminRoute><AdminPages /></AdminRoute>} />
           <Route path="/admin/customers" element={<AdminRoute><AdminCustomers /></AdminRoute>} />
-<<<<<<< HEAD
           <Route path="/admin/announcements" element={<AdminRoute><AdminAnnouncements /></AdminRoute>} />
-=======
           <Route path="/admin/artists" element={<AdminRoute><AdminArtists /></AdminRoute>} />
           <Route path="/admin/artist-categories" element={<AdminRoute><AdminArtistCategories /></AdminRoute>} />
           <Route path="/admin/quote-requests" element={<AdminRoute><QuoteRequestsAdmin /></AdminRoute>} />
->>>>>>> 17531ed1
 
           {/* Page 404 */}
           <Route path="*" element={<NotFoundPage />} />
