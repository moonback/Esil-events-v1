--- conflicted
+++ resolved
@@ -1,14 +1,22 @@
 import React, { useState } from 'react';
 import { Link, useLocation } from 'react-router-dom';
-<<<<<<< HEAD
-import { Package, FileText, Users, Grid, LayoutDashboard, Settings, Bell, MessageSquare } from 'lucide-react';
-=======
-import { Package, Grid, LayoutDashboard, Music, Tag, LogOut, Menu, X, FileText } from 'lucide-react';
->>>>>>> 17531ed1
+import { 
+  Package, 
+  FileText, 
+  Users, 
+  Grid, 
+  LayoutDashboard, 
+  Music, 
+  Tag, 
+  LogOut, 
+  Menu, 
+  X, 
+  MessageSquare 
+} from 'lucide-react';
 import { useAuth } from '../../hooks/useAuth';
 
 interface MenuItem {
-  title: string;
+  label: string;
   icon: React.ReactNode;
   path: string;
 }
@@ -45,7 +53,16 @@
       path: '/admin/categories'
     },
     {
-<<<<<<< HEAD
+      label: 'Catégories d\'artistes',
+      icon: <Tag className="w-5 h-5" />,
+      path: '/admin/artist-categories'
+    },
+    {
+      label: 'Artistes',
+      icon: <Music className="w-5 h-5" />,
+      path: '/admin/artists'
+    },
+    {
       label: 'Pages',
       icon: <FileText className="w-5 h-5" />,
       path: '/admin/pages'
@@ -59,30 +76,18 @@
       label: 'Annonces',
       icon: <MessageSquare className="w-5 h-5" />,
       path: '/admin/announcements'
-=======
-      title: 'Catégories d\'artistes',
-      icon: <Tag className="w-5 h-5" />,
-      path: '/admin/artist-categories'
     },
     {
-      title: 'Artistes',
-      icon: <Music className="w-5 h-5" />,
-      path: '/admin/artists'
-    },
-    {
-      title: 'Demandes de devis',
+      label: 'Demandes de devis',
       icon: <FileText className="w-5 h-5" />,
       path: '/admin/quote-requests'
->>>>>>> 17531ed1
     }
-    
   ];
 
   const NavItem = ({ item, onClick }: { item: MenuItem; onClick?: () => void }) => {
     const isActive = location.pathname === item.path;
     return (
       <Link
-        key={item.path}
         to={item.path}
         onClick={onClick}
         className={`group flex items-center px-4 py-3 text-sm font-medium rounded-lg transition-all duration-200 ${
@@ -92,7 +97,7 @@
         }`}
       >
         {item.icon}
-        <span className="ml-3">{item.title}</span>
+        <span className="ml-3">{item.label}</span>
       </Link>
     );
   };
@@ -127,25 +132,6 @@
 
           {/* Navigation */}
           <nav className="flex-1 px-2 py-4 space-y-1 overflow-y-auto">
-<<<<<<< HEAD
-            {menuItems.map((item) => {
-              const isActive = location.pathname === item.path;
-              return (
-                <Link
-                  key={item.path}
-                  to={item.path}
-                  className={`group flex items-center px-4 py-3 text-sm font-medium rounded-lg transition-colors ${
-                    isActive
-                      ? 'bg-black text-white dark:bg-white dark:text-black'
-                      : 'text-gray-600 dark:text-gray-300 hover:bg-gray-50 dark:hover:bg-gray-700'
-                  }`}
-                >
-                  {item.icon}
-                  <span className="ml-3">{item.label}</span>
-                </Link>
-              );
-            })}
-=======
             {menuItems.map((item) => (
               <NavItem 
                 key={item.path} 
@@ -153,7 +139,6 @@
                 onClick={() => setIsMobileMenuOpen(false)}
               />
             ))}
->>>>>>> 17531ed1
           </nav>
 
           {/* Bottom Section */}
